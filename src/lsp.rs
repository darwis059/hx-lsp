use std::{ops::ControlFlow, time::Duration};

use async_lsp::{
    client_monitor::ClientProcessMonitorLayer,
    concurrency::ConcurrencyLayer,
    lsp_types::{
        CodeAction, CodeActionKind, CodeActionOptions, CodeActionParams,
        CodeActionProviderCapability, CodeActionResponse, CompletionItem, CompletionOptions,
        CompletionParams, DidChangeConfigurationParams, DidChangeTextDocumentParams,
        DidCloseTextDocumentParams, DidOpenTextDocumentParams, InitializeParams, InitializeResult,
        SaveOptions, ServerCapabilities, TextDocumentSyncCapability, TextDocumentSyncKind,
        TextDocumentSyncOptions, TextDocumentSyncSaveOptions,
    },
<<<<<<< HEAD
    panic::CatchUnwindLayer,
    router::Router,
    server::LifecycleLayer,
    tracing::TracingLayer,
    ClientSocket, LanguageServer, ResponseError,
=======
    request::{
        CodeActionRequest, CodeActionResolveRequest, ColorPresentationRequest, Completion,
        DocumentColor, Request,
    },
    CodeAction, CodeActionOptions, CodeActionProviderCapability, ColorInformation,
    ColorPresentationParams, ColorProviderCapability, CompletionOptions, DocumentChanges,
    DocumentColorParams, InitializeParams, Position, Range, SaveOptions, ServerCapabilities,
    TextDocumentSyncCapability, TextDocumentSyncKind, TextDocumentSyncOptions,
    TextDocumentSyncSaveOptions,
>>>>>>> 4338f80b
};
use futures::future::BoxFuture;
use ropey::Rope;
use tower::ServiceBuilder;
use tracing::{info, Level};
use url::Url;

use crate::{
    action::{shell_exec, Actions},
    colors::{extract_colors, parse_color},
    encoding::{get_current_word, is_field},
    state::State,
};
use crate::{clipboard::get_clipboard_provider, snippet::Snippets};
use crate::{encoding::get_range_content, errors::Error};
use crate::{
    encoding::{apply_content_change, OffsetEncoding},
    variables::VariableInit,
};

<<<<<<< HEAD
/// LSP 服务器
pub struct Server {
    #[allow(unused)]
    pub client: ClientSocket,
    pub state: State,
}

pub struct TickEvent;

impl Server {
    pub fn router(client: ClientSocket) -> Router<Self> {
        let mut router = Router::from_language_server(Self {
            client,
            state: State::default(),
        });
        router.event(Self::on_tick);
        router
    }

    fn on_tick(&mut self, _: TickEvent) -> ControlFlow<async_lsp::Result<()>> {
        ControlFlow::Continue(())
    }
=======
pub fn server_capabilities() -> ServerCapabilities {
    ServerCapabilities {
        completion_provider: Some(CompletionOptions::default()),
        code_action_provider: Some(CodeActionProviderCapability::Options(CodeActionOptions {
            resolve_provider: Some(true),
            ..Default::default()
        })),
        // definition_provider: Some(lsp_types::OneOf::Left(true)),
        text_document_sync: Some(TextDocumentSyncCapability::Options(
            TextDocumentSyncOptions {
                open_close: Some(true),
                // change: Some(TextDocumentSyncKind::FULL),
                change: Some(TextDocumentSyncKind::INCREMENTAL),
                will_save: Some(true),
                will_save_wait_until: Some(true),
                save: Some(TextDocumentSyncSaveOptions::SaveOptions(SaveOptions {
                    include_text: Some(true),
                })),
            },
        )),
        color_provider: Some(ColorProviderCapability::Simple(true)),
        // workspace: Some(WorkspaceServerCapabilities { }),
        ..Default::default()
    }
}

#[derive(Default)]
pub struct Server {
    root: PathBuf,
    // config: Config
    lang_id: HashMap<String, String>,
    lang_doc: Arc<Mutex<HashMap<String, Rope>>>,
    // snippets
    // #[allow(dead_code)]
    // params: InitializeParams,
}

impl Server {
    pub fn new() -> Self {
        let root = std::env::current_dir().ok().unwrap();
        Server {
            root,
            lang_id: HashMap::new(),
            lang_doc: Arc::new(Mutex::new(HashMap::new())),
            // params: params.clone(),
        }
    }

    pub fn run(&mut self) -> Result<()> {
        log::info!("hx-lsp: server up");

        let (connection, io_threads) = Connection::stdio();

        let server_capabilities =
            serde_json::to_value(server_capabilities()).expect("Must be serializable");

        let initialization_params = match connection.initialize(server_capabilities) {
            Ok(it) => it,
            Err(e) => {
                if e.channel_is_disconnected() {
                    io_threads.join()?;
                }
                return Err(e.into());
            }
        };
        let initialization_params: InitializeParams =
            serde_json::from_value(initialization_params)?;

        // FIX: 文件夹中存在多个 .helix 的目录问题
        if let Some(ws) = initialization_params.workspace_folders.clone() {
            if !ws.is_empty() {
                self.root = ws.first().unwrap().uri.to_file_path().unwrap();
            }
        };

        self.listen(&connection)?;
        io_threads.join()?;

        // Shut down gracefully.
        log::info!("hx-lsp: Shutting down server");

        Ok(())
    }

    pub fn listen(&mut self, connection: &Connection) -> Result<()> {
        log::info!("starting example main loop");
>>>>>>> 4338f80b

    pub async fn run() {
        let (server, _) = async_lsp::MainLoop::new_server(|client| -> _ {
            tokio::spawn({
                let client = client.clone();
                async move {
                    let mut interval = tokio::time::interval(Duration::from_secs(1));
                    loop {
                        interval.tick().await;
                        if client.emit(TickEvent).is_err() {
                            break;
                        }
                    }
                }
            });

            ServiceBuilder::new()
                .layer(TracingLayer::default())
                .layer(LifecycleLayer::default())
                .layer(CatchUnwindLayer::default())
                .layer(ConcurrencyLayer::default())
                .layer(ClientProcessMonitorLayer::new(client.clone()))
                .service(Server::router(client))
        });

        tracing_subscriber::fmt()
            .with_max_level(Level::INFO)
            .without_time()
            .with_ansi(false)
            .with_writer(std::io::stderr)
            .init();

        // Prefer truly asynchronous piped stdin/stdout without blocking tasks.
        #[cfg(unix)]
        let (stdin, stdout) = (
            async_lsp::stdio::PipeStdin::lock_tokio().unwrap(),
            async_lsp::stdio::PipeStdout::lock_tokio().unwrap(),
        );
        // Fallback to spawn blocking read/write otherwise.
        #[cfg(not(unix))]
        let (stdin, stdout) = (
            tokio_util::compat::TokioAsyncReadCompatExt::compat(tokio::io::stdin()),
            tokio_util::compat::TokioAsyncWriteCompatExt::compat_write(tokio::io::stdout()),
        );

        server.run_buffered(stdin, stdout).await.unwrap();
    }
}

<<<<<<< HEAD
// /// 获取 request 参数
// fn cast_request<R>(request: lsp_server::Request) -> Result<R::Params>
// where
//     R: lsp_types::request::Request,
//     R::Params: serde::de::DeserializeOwned,
// {
//     let (_, params) = request.extract(R::METHOD)?;
//     Ok(params)
// }

// /// 获取 notification 参数
// fn cast_notification<N>(notification: lsp_server::Notification) -> Result<N::Params>
// where
//     N: lsp_types::notification::Notification,
//     N::Params: serde::de::DeserializeOwned,
// {
//     let params = notification.extract::<N::Params>(N::METHOD)?;
//     Ok(params)
// }

impl LanguageServer for Server {
    type Error = ResponseError;
    type NotifyResult = ControlFlow<async_lsp::Result<()>>;

    fn initialize(
        &mut self,
        params: InitializeParams,
    ) -> BoxFuture<'static, Result<InitializeResult, Self::Error>> {
        let unknown = "unknown".to_owned();
        if let Some(client_info) = params.client_info {
            let client_version = client_info.version.unwrap_or(unknown);
            self.state
                .update_client_info(client_info.name, client_version);
        } else {
            self.state.update_client_info("web".to_owned(), unknown);
        };
        Box::pin(async move {
            Ok(InitializeResult {
                capabilities: ServerCapabilities {
                    code_action_provider: Some(CodeActionProviderCapability::Options(
                        CodeActionOptions {
                            resolve_provider: Some(true),
                            ..Default::default()
                        },
                    )),
                    completion_provider: Some(CompletionOptions {
                        resolve_provider: Some(false),
                        ..Default::default()
                    }),
                    text_document_sync: Some(TextDocumentSyncCapability::Options(
                        TextDocumentSyncOptions {
                            open_close: Some(true),
                            change: Some(TextDocumentSyncKind::INCREMENTAL),
                            will_save: Some(true),
                            will_save_wait_until: Some(true),
                            save: Some(TextDocumentSyncSaveOptions::SaveOptions(SaveOptions {
                                include_text: Some(true),
                            })),
                        },
                    )),
                    ..Default::default()
                },
                server_info: None,
            })
        })
=======
    /// lsp 请求处理
    fn handle_request(&mut self, request: lsp_server::Request) -> Result<lsp_server::Response> {
        let id = request.id.clone();

        match request.method.as_str() {
            // 代码片段补全处理
            Completion::METHOD => {
                let params = cast_request::<Completion>(request).expect("cast Completion");
                let completions = self.completion(params);

                Ok(lsp_server::Response {
                    id,
                    error: None,
                    result: Some(serde_json::to_value(completions)?),
                })
            }

            // 获取可能存在的 脚本处理
            CodeActionRequest::METHOD => {
                let params =
                    cast_request::<CodeActionRequest>(request).expect("cast code action request");
                let actions = self.actions(params);

                Ok(lsp_server::Response {
                    id,
                    error: None,
                    result: Some(serde_json::to_value(actions)?),
                })
            }

            CodeActionResolveRequest::METHOD => {
                let params = cast_request::<CodeActionResolveRequest>(request)
                    .expect("cast code action request");
                let actions = self.action_resolve(&params)?;

                Ok(lsp_server::Response {
                    id,
                    error: None,
                    result: Some(serde_json::to_value(actions)?),
                })
            }

            DocumentColor::METHOD => {
                let params =
                    cast_request::<DocumentColor>(request).expect("cast code action request");
                let colors = self.document_color(&params);

                Ok(lsp_server::Response {
                    id,
                    error: None,
                    result: Some(serde_json::to_value(colors)?),
                })
            }
            // DocumentDiagnosticRequest::METHOD
            // WorkspaceDiagnosticRequest::METHOD
            unsupported => Error::UnsupportedLspRequest {
                request: unsupported.to_string(),
            }
            .into(),
        }

        // match cast_request::<Completion>(request) {
        //     Ok((id, params)) => Vec::new(),

        //     Err(err @ ExtractError::JsonError { .. }) => panic!("{err:?}"),
        //     Err(ExtractError::MethodMismatch(req)) => req,
        // };
>>>>>>> 4338f80b
    }

    fn did_change_configuration(
        &mut self,
        _: DidChangeConfigurationParams,
    ) -> ControlFlow<async_lsp::Result<()>> {
        ControlFlow::Continue(())
    }

    fn did_open(&mut self, params: DidOpenTextDocumentParams) -> Self::NotifyResult {
        let uri = params.text_document.uri;
        let content = Rope::from(params.text_document.text);
        let language_id = params.text_document.language_id;

        self.state.upsert_file(&uri, content, Some(language_id));
        ControlFlow::Continue(())
    }

    fn did_change(&mut self, params: DidChangeTextDocumentParams) -> Self::NotifyResult {
        let uri = params.text_document.uri;

        if !params.content_changes.is_empty() {
            self.state.change_file(&uri, params.content_changes);
        }
        ControlFlow::Continue(())
    }

    fn did_close(&mut self, params: DidCloseTextDocumentParams) -> Self::NotifyResult {
        let uri = params.text_document.uri;
        self.state.remove_file(&uri);
        ControlFlow::Continue(())
    }

    fn completion(
        &mut self,
        params: CompletionParams,
    ) -> BoxFuture<'static, Result<Option<CompletionResponse>, ResponseError>> {
        let uri = params.text_document_position.text_document.uri;
        let pos = params.text_document_position.position;
        let doc = self.state.get_contents(&uri);
        let lang_id = self.state.get_language_id(&uri);
        let root = self.state.get_root();

        let snippets = [
            Snippets::get_lang(lang_id.clone(), &root),
            Snippets::get_global(&root),
        ]
        .into_iter()
        .fold(Snippets::default(), |mut lang, other| {
            lang.extend(other);
            lang
        });

        let line = doc.get_line(pos.line as usize)?;

        if is_field(&line, pos.character as usize) {
            return None;
        };

        let mut cursor_word = String::new();

        let snippets = match get_current_word(&line, pos.character as usize) {
            Some(word) => {
                cursor_word = word.to_string();
                snippets.filter(word).ok()?
            }
            None => snippets,
        };

        let variable_init = VariableInit {
            file_path: params
                .text_document_position
                .text_document
                .uri
                .to_file_path()
                .unwrap(),
            work_path: root.clone(),
            line_pos: params.text_document_position.position.line as usize,
            line_text: line.to_string(),
            current_word: cursor_word,
            selected_text: Default::default(),
            clipboard: None, // get_clipboard_provider().get_contents().ok(),
        };

        Ok(Some(snippets.to_completion_items(&variable_init)))
    }

    fn code_action(
        &mut self,
        params: CodeActionParams,
    ) -> BoxFuture<'static, Result<Option<CodeActionResponse>, ResponseError>> {
        let uri = params.text_document.uri;
        let range = params.range;
        let doc = self.state.get_contents(&uri);
        let lang_id = self.state.get_language_id(&uri);
        let root = self.state.get_root();

        let line = doc.get_line(params.range.end.line as usize)?;
        let cursor_word =
            get_current_word(&line, params.range.end.character as usize).unwrap_or_default();

        let actions = Actions::get_lang(lang_id.clone(), &doc, &range, &root);

        let range_content =
            get_range_content(&doc, &params.range, OffsetEncoding::Utf8).unwrap_or("".into());

        let variable_init = VariableInit {
            file_path: params.text_document.uri.to_file_path().unwrap(),
            work_path: root,
            line_pos: params.range.start.line as usize,
            line_text: line.to_string(),
            current_word: cursor_word.to_string(),
            selected_text: range_content.to_string(),
            clipboard: None, // get_clipboard_provider().get_contents().ok(),
        };

        Some(actions.to_code_action_items(&variable_init));

        // Box::pin(async move { Ok(None) })
    }
<<<<<<< HEAD
=======

    fn document_color(&self, params: &DocumentColorParams) -> Option<Vec<ColorInformation>> {
        let uri = params.text_document.uri.path();
        // let lang_id = self.lang_id.get(uri)?;
        let doc_lock = self.lang_doc.lock();
        let doc = doc_lock.get(uri)?;
        let colors = extract_colors(doc);
        Some(colors)
    }
}
>>>>>>> 4338f80b

    fn shutdown(&mut self, _: ()) -> BoxFuture<'static, Result<(), ResponseError>> {
        info!("shutdown...");
        Box::pin(async move { Ok(()) })
    }
}<|MERGE_RESOLUTION|>--- conflicted
+++ resolved
@@ -11,23 +11,11 @@
         SaveOptions, ServerCapabilities, TextDocumentSyncCapability, TextDocumentSyncKind,
         TextDocumentSyncOptions, TextDocumentSyncSaveOptions,
     },
-<<<<<<< HEAD
     panic::CatchUnwindLayer,
     router::Router,
     server::LifecycleLayer,
     tracing::TracingLayer,
     ClientSocket, LanguageServer, ResponseError,
-=======
-    request::{
-        CodeActionRequest, CodeActionResolveRequest, ColorPresentationRequest, Completion,
-        DocumentColor, Request,
-    },
-    CodeAction, CodeActionOptions, CodeActionProviderCapability, ColorInformation,
-    ColorPresentationParams, ColorProviderCapability, CompletionOptions, DocumentChanges,
-    DocumentColorParams, InitializeParams, Position, Range, SaveOptions, ServerCapabilities,
-    TextDocumentSyncCapability, TextDocumentSyncKind, TextDocumentSyncOptions,
-    TextDocumentSyncSaveOptions,
->>>>>>> 4338f80b
 };
 use futures::future::BoxFuture;
 use ropey::Rope;
@@ -48,7 +36,6 @@
     variables::VariableInit,
 };
 
-<<<<<<< HEAD
 /// LSP 服务器
 pub struct Server {
     #[allow(unused)]
@@ -71,94 +58,6 @@
     fn on_tick(&mut self, _: TickEvent) -> ControlFlow<async_lsp::Result<()>> {
         ControlFlow::Continue(())
     }
-=======
-pub fn server_capabilities() -> ServerCapabilities {
-    ServerCapabilities {
-        completion_provider: Some(CompletionOptions::default()),
-        code_action_provider: Some(CodeActionProviderCapability::Options(CodeActionOptions {
-            resolve_provider: Some(true),
-            ..Default::default()
-        })),
-        // definition_provider: Some(lsp_types::OneOf::Left(true)),
-        text_document_sync: Some(TextDocumentSyncCapability::Options(
-            TextDocumentSyncOptions {
-                open_close: Some(true),
-                // change: Some(TextDocumentSyncKind::FULL),
-                change: Some(TextDocumentSyncKind::INCREMENTAL),
-                will_save: Some(true),
-                will_save_wait_until: Some(true),
-                save: Some(TextDocumentSyncSaveOptions::SaveOptions(SaveOptions {
-                    include_text: Some(true),
-                })),
-            },
-        )),
-        color_provider: Some(ColorProviderCapability::Simple(true)),
-        // workspace: Some(WorkspaceServerCapabilities { }),
-        ..Default::default()
-    }
-}
-
-#[derive(Default)]
-pub struct Server {
-    root: PathBuf,
-    // config: Config
-    lang_id: HashMap<String, String>,
-    lang_doc: Arc<Mutex<HashMap<String, Rope>>>,
-    // snippets
-    // #[allow(dead_code)]
-    // params: InitializeParams,
-}
-
-impl Server {
-    pub fn new() -> Self {
-        let root = std::env::current_dir().ok().unwrap();
-        Server {
-            root,
-            lang_id: HashMap::new(),
-            lang_doc: Arc::new(Mutex::new(HashMap::new())),
-            // params: params.clone(),
-        }
-    }
-
-    pub fn run(&mut self) -> Result<()> {
-        log::info!("hx-lsp: server up");
-
-        let (connection, io_threads) = Connection::stdio();
-
-        let server_capabilities =
-            serde_json::to_value(server_capabilities()).expect("Must be serializable");
-
-        let initialization_params = match connection.initialize(server_capabilities) {
-            Ok(it) => it,
-            Err(e) => {
-                if e.channel_is_disconnected() {
-                    io_threads.join()?;
-                }
-                return Err(e.into());
-            }
-        };
-        let initialization_params: InitializeParams =
-            serde_json::from_value(initialization_params)?;
-
-        // FIX: 文件夹中存在多个 .helix 的目录问题
-        if let Some(ws) = initialization_params.workspace_folders.clone() {
-            if !ws.is_empty() {
-                self.root = ws.first().unwrap().uri.to_file_path().unwrap();
-            }
-        };
-
-        self.listen(&connection)?;
-        io_threads.join()?;
-
-        // Shut down gracefully.
-        log::info!("hx-lsp: Shutting down server");
-
-        Ok(())
-    }
-
-    pub fn listen(&mut self, connection: &Connection) -> Result<()> {
-        log::info!("starting example main loop");
->>>>>>> 4338f80b
 
     pub async fn run() {
         let (server, _) = async_lsp::MainLoop::new_server(|client| -> _ {
@@ -208,7 +107,6 @@
     }
 }
 
-<<<<<<< HEAD
 // /// 获取 request 参数
 // fn cast_request<R>(request: lsp_server::Request) -> Result<R::Params>
 // where
@@ -274,75 +172,6 @@
                 server_info: None,
             })
         })
-=======
-    /// lsp 请求处理
-    fn handle_request(&mut self, request: lsp_server::Request) -> Result<lsp_server::Response> {
-        let id = request.id.clone();
-
-        match request.method.as_str() {
-            // 代码片段补全处理
-            Completion::METHOD => {
-                let params = cast_request::<Completion>(request).expect("cast Completion");
-                let completions = self.completion(params);
-
-                Ok(lsp_server::Response {
-                    id,
-                    error: None,
-                    result: Some(serde_json::to_value(completions)?),
-                })
-            }
-
-            // 获取可能存在的 脚本处理
-            CodeActionRequest::METHOD => {
-                let params =
-                    cast_request::<CodeActionRequest>(request).expect("cast code action request");
-                let actions = self.actions(params);
-
-                Ok(lsp_server::Response {
-                    id,
-                    error: None,
-                    result: Some(serde_json::to_value(actions)?),
-                })
-            }
-
-            CodeActionResolveRequest::METHOD => {
-                let params = cast_request::<CodeActionResolveRequest>(request)
-                    .expect("cast code action request");
-                let actions = self.action_resolve(&params)?;
-
-                Ok(lsp_server::Response {
-                    id,
-                    error: None,
-                    result: Some(serde_json::to_value(actions)?),
-                })
-            }
-
-            DocumentColor::METHOD => {
-                let params =
-                    cast_request::<DocumentColor>(request).expect("cast code action request");
-                let colors = self.document_color(&params);
-
-                Ok(lsp_server::Response {
-                    id,
-                    error: None,
-                    result: Some(serde_json::to_value(colors)?),
-                })
-            }
-            // DocumentDiagnosticRequest::METHOD
-            // WorkspaceDiagnosticRequest::METHOD
-            unsupported => Error::UnsupportedLspRequest {
-                request: unsupported.to_string(),
-            }
-            .into(),
-        }
-
-        // match cast_request::<Completion>(request) {
-        //     Ok((id, params)) => Vec::new(),
-
-        //     Err(err @ ExtractError::JsonError { .. }) => panic!("{err:?}"),
-        //     Err(ExtractError::MethodMismatch(req)) => req,
-        // };
->>>>>>> 4338f80b
     }
 
     fn did_change_configuration(
@@ -463,19 +292,6 @@
 
         // Box::pin(async move { Ok(None) })
     }
-<<<<<<< HEAD
-=======
-
-    fn document_color(&self, params: &DocumentColorParams) -> Option<Vec<ColorInformation>> {
-        let uri = params.text_document.uri.path();
-        // let lang_id = self.lang_id.get(uri)?;
-        let doc_lock = self.lang_doc.lock();
-        let doc = doc_lock.get(uri)?;
-        let colors = extract_colors(doc);
-        Some(colors)
-    }
-}
->>>>>>> 4338f80b
 
     fn shutdown(&mut self, _: ()) -> BoxFuture<'static, Result<(), ResponseError>> {
         info!("shutdown...");
